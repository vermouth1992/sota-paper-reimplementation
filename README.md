<<<<<<< HEAD
# Reimplementation of State-of-the-art Papers

=======
# Reimplementation of State-of-the-art Papers on a Desktop with one GPU
>>>>>>> e1356c79
## Motivation

This repo contains reimplementation of a list of SOTA papers.
For each algorithm, we implement:

- The main algorithm
- Summary of the paper

If the computational resource is enough, we would also include

- Main results from the paper
- Ablation study results
- Results that can't be reproduced with insights and explanation
  If the computational resource is insufficient, we would

## Code Structure

This repo is not meant to build a library.
Thus, we keep one algorithm per folder with specific environment requirements.txt that generated the reproduced results.
This causes rewriting codes with similar functionalities many times in various algorithms.

## Reimplemented Algorithms

### Image Classification

- ResNet: [Code](), [Paper Summary](), [Cifar10 Results]()

### Reinforcement Learning

- Distributed Prioritized Experience Replay: <|MERGE_RESOLUTION|>--- conflicted
+++ resolved
@@ -1,9 +1,4 @@
-<<<<<<< HEAD
-# Reimplementation of State-of-the-art Papers
-
-=======
 # Reimplementation of State-of-the-art Papers on a Desktop with one GPU
->>>>>>> e1356c79
 ## Motivation
 
 This repo contains reimplementation of a list of SOTA papers.
@@ -33,4 +28,4 @@
 
 ### Reinforcement Learning
 
-- Distributed Prioritized Experience Replay: +- Distributed Prioritized Experience Replay: 
